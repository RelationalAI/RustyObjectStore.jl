@testitem "Basic BlobStorage exceptions" setup=[InitializeRustStore] begin
    using CloudBase.CloudTest: Azurite
    import CloudBase
    using ObjectStore: blob_get!, blob_put, AzureCredentials
    import ObjectStore

    # For interactive testing, use Azurite.run() instead of Azurite.with()
    # conf, p = Azurite.run(; debug=true, public=false); atexit(() -> kill(p))
    Azurite.with(; debug=true, public=false) do conf
        _credentials, _container = conf
        base_url = _container.baseurl
        credentials = AzureCredentials(_credentials.auth.account, _container.name, _credentials.auth.key, base_url)
        global _stale_credentials = credentials
        global _stale_base_url = base_url

        @testset "Insufficient output buffer size" begin
            input = "1,2,3,4,5,6,7,8,9,1\n" ^ 5
            buffer = Vector{UInt8}(undef, 10)
            @assert sizeof(input) == 100
            @assert sizeof(buffer) < sizeof(input)

            nbytes_written = blob_put(joinpath(base_url, "test100B.csv"), codeunits(input), credentials)
            @test nbytes_written == 100

            try
                nbytes_read = blob_get!(joinpath(base_url, "test100B.csv"), buffer, credentials)
                @test false # Should have thrown an error
            catch err
                @test err isa ErrorException
                @test err.msg == "failed to process get with error: Supplied buffer was too small"
            end
        end

        @testset "Malformed credentials" begin
            input = "1,2,3,4,5,6,7,8,9,1\n" ^ 5
            buffer = Vector{UInt8}(undef, 100)
            bad_credentials = AzureCredentials(_credentials.auth.account, _container.name, "", base_url)

            try
                blob_put(joinpath(base_url, "invalid_credentials.csv"), codeunits(input), bad_credentials)
                @test false # Should have thrown an error
            catch e
                @test e isa ErrorException
                @test occursin("400 Bad Request", e.msg) # Should this be 403 Forbidden? We've seen that with invalid SAS tokens
                @test occursin("Authentication information is not given in the correct format", e.msg)
            end

            nbytes_written = blob_put(joinpath(base_url, "invalid_credentials.csv"), codeunits(input), credentials)
            @assert nbytes_written == 100

            try
                blob_get!(joinpath(base_url, "invalid_credentials.csv"), buffer, bad_credentials)
                @test false # Should have thrown an error
            catch e
                @test e isa ErrorException
                @test occursin("400 Bad Request", e.msg)
                @test occursin("Authentication information is not given in the correct format", e.msg)
            end
        end

        @testset "Non-existing file" begin
            buffer = Vector{UInt8}(undef, 100)
            try
                blob_get!(joinpath(base_url, "doesnt_exist.csv"), buffer, credentials)
                @test false # Should have thrown an error
            catch e
                @test e isa ErrorException
                @test occursin("404 Not Found", e.msg)
                @test occursin("The specified blob does not exist", e.msg)
            end
        end

        @testset "Non-existing container" begin
            non_existent_container_name = string(credentials.container, "doesntexist")
            non_existent_base_url = replace(base_url, credentials.container => non_existent_container_name)
            bad_credentials = AzureCredentials(_credentials.auth.account, non_existent_container_name, credentials.key, non_existent_base_url)
            buffer = Vector{UInt8}(undef, 100)

            try
                blob_put(joinpath(base_url, "invalid_credentials2.csv"), codeunits("a,b,c"), bad_credentials)
                @test false # Should have thrown an error
            catch e
                @test e isa ErrorException
                @test occursin("404 Not Found", e.msg)
                @test occursin("The specified container does not exist", e.msg)
            end

            nbytes_written = blob_put(joinpath(base_url, "invalid_credentials2.csv"), codeunits("a,b,c"), credentials)
            @assert nbytes_written == 5

            try
                blob_get!(joinpath(base_url, "invalid_credentials2.csv"), buffer, bad_credentials)
                @test false # Should have thrown an error
            catch e
                @test e isa ErrorException
                @test occursin("404 Not Found", e.msg)
                @test occursin("The specified container does not exist", e.msg)
            end
        end

        @testset "Non-existing resource" begin
            bad_credentials = AzureCredentials("non_existing_account", credentials.container, credentials.key, base_url)
            buffer = Vector{UInt8}(undef, 100)

            try
                blob_put(joinpath(base_url, "invalid_credentials3.csv"), codeunits("a,b,c"), bad_credentials)
                @test false # Should have thrown an error
            catch e
                @test e isa ErrorException
                @test occursin("404 Not Found", e.msg)
                @test occursin("The specified resource does not exist.", e.msg)
            end

            nbytes_written = blob_put(joinpath(base_url, "invalid_credentials3.csv"), codeunits("a,b,c"), credentials)
            @assert nbytes_written == 5

            try
                blob_get!(joinpath(base_url, "invalid_credentials3.csv"), buffer, bad_credentials)
                @test false # Should have thrown an error
            catch e
                @test e isa ErrorException
                @test occursin("404 Not Found", e.msg)
                @test occursin("The specified resource does not exist.", e.msg)
            end
        end
    end # Azurite.with
    # Azurite is not running at this point
    @testset "Connection error" begin
        buffer = Vector{UInt8}(undef, 100)
        # These test retry the connection error
        try
            blob_put(joinpath(_stale_base_url, "still_doesnt_exist.csv"), codeunits("a,b,c"), _stale_credentials)
            @test false # Should have thrown an error
        catch e
            @test e isa ErrorException
            @test occursin("Connection refused", e.msg)
        end

        try
            blob_get!(joinpath(_stale_base_url, "still_doesnt_exist.csv"), buffer, _stale_credentials)
            @test false # Should have thrown an error
        catch e
            @test e isa ErrorException
            @test occursin("Connection refused", e.msg)
        end
    end
<<<<<<< HEAD
end # @testitem

@testitem "BlobStorage retries" setup=[InitializeRustStore] begin
    using CloudBase.CloudTest: Azurite
    import CloudBase
    using ObjectStore: blob_get!, blob_put, AzureCredentials
    import HTTP
    import Sockets

    max_retries = InitializeRustStore.max_retries

    function test_status(method, response_status, headers=nothing)
        @assert method === :GET || method === :PUT
        nretries = Ref(0)
        response_body = "response body from the dummy server"
        account = "myaccount"
        container = "mycontainer"
        shared_key_from_azurite = "Eby8vdM02xNOcqFlqUwJPLlmEtlCDXJ1OUzFT50uSRZ6IFsuFq2UVErCz4I6tq/K1SZFPTOtr/KBHBeksoGMGw=="

        (port, tcp_server) = Sockets.listenany(8081)
        http_server = HTTP.serve!(tcp_server) do request::HTTP.Request
            if request.method == "GET" && request.target == "/$account/$container/_this_file_does_not_exist"
                # This is the exploratory ping from connect_and_test in lib.rs
                return HTTP.Response(404, "Yup, still doesn't exist")
            end
            nretries[] += 1
            response = isnothing(headers) ? HTTP.Response(response_status, response_body) : HTTP.Response(response_status, headers, response_body)
            return response
        end

        baseurl = "http://127.0.0.1:$port/$account/$container/"
        creds = AzureCredentials(account, container, shared_key_from_azurite, baseurl)

        try
            method === :GET && blob_get!(joinpath(baseurl, "blob"), zeros(UInt8, 5), creds)
            method === :PUT && blob_put(joinpath(baseurl, "blob"), codeunits("a,b,c"), creds)
            @test false # Should have thrown an error
        catch e
            @test e isa ErrorException
            @test occursin(string(response_status), e.msg)
            response_status < 500 && (@test occursin("response body from the dummy server", e.msg))
        finally
            close(http_server)
        end
        wait(http_server)
        return nretries[]
    end

    # See https://learn.microsoft.com/en-us/rest/api/searchservice/http-status-codes

    @testset "400: Bad Request" begin
        # Returned when there's an error in the request URI, headers, or body. The response body
        # contains an error message explaining what the specific problem is.
        nretries = test_status(:GET, 400)
        @test nretries == 1 broken=true
        nretries = test_status(:PUT, 400)
        @test nretries == 1 broken=true
    end

    @testset "403: Forbidden" begin
        # Returned when you pass an invalid api-key.
        nretries = test_status(:GET, 403)
        @test nretries == 1 broken=true
        nretries = test_status(:PUT, 403)
        @test nretries == 1 broken=true
    end

    @testset "404: Not Found" begin
        nretries = test_status(:GET, 404)
        @test nretries == 1
    end

    @testset "405: Method Not Supported" begin
        nretries = test_status(:GET, 405, ["Allow" => "PUT"])
        @test nretries == 1 broken=true
        nretries = test_status(:PUT, 405, ["Allow" => "GET"])
        @test nretries == 1 broken=true
    end

    @testset "409: Conflict" begin
        # Returned when write operations conflict.
        # NOTE: We currently don't retry but maybe we should? This is probably a case where the
        # retry logic should add more noise to the backoff so that multiple writers don't collide on retry.
        nretries = test_status(:GET, 409)
        @test nretries == max_retries broken=true
        nretries = test_status(:PUT, 409)
        @test nretries == max_retries broken=true
    end

    @testset "412: Precondition Failed" begin
        # Returned when an If-Match or If-None-Match header's condition evaluates to false
        nretries = test_status(:GET, 412)
        @test nretries == 1
        nretries = test_status(:PUT, 412)
        @test nretries == 1
    end

    @testset "413: Content Too Large" begin
        # https://learn.microsoft.com/en-us/rest/api/storageservices/put-blob?tabs=shared-access-signatures#remarks
        nretries = test_status(:PUT, 413)
        @test nretries == 1 broken=true
    end

    @testset "429: Too Many Requests" begin
        # TODO: We probably should respect the Retry-After header, but we currently don't
        # (and we don't know if Azure actually sets it)
        # NOTE: This can happen when Azure is throttling us, so it might be a good idea to retry with some
        # larger initial backoff (very eager retries probably only make the situation worse).
        nretries = test_status(:GET, 429, ["Retry-After" => 10])
        @test nretries == max_retries broken=true
        nretries = test_status(:PUT, 429, ["Retry-After" => 10])
        @test nretries == max_retries broken=true
    end

    @testset "502: Bad Gateway" begin
        # This error occurs when you enter HTTP instead of HTTPS in the connection.
        nretries = test_status(:GET, 502)
        @test nretries == 1 broken=true
        nretries = test_status(:PUT, 502)
        @test nretries == 1 broken=true
    end

    @testset "503: Service Unavailable" begin
        # NOTE: This seems similar to 429 and the Azure docs specifically say:
        #    Important: In this case, we highly recommend that your client code back off and wait before retrying
        nretries = test_status(:GET, 503)
        @test nretries == max_retries broken=true
        nretries = test_status(:PUT, 503)
        @test nretries == max_retries broken=true
    end

    @testset "504: Gateway Timeout" begin
        # Azure AI Search listens on HTTPS port 443. If your search service URL contains HTTP instead of HTTPS, a 504 status code is returned.
        nretries = test_status(:GET, 504)
        @test nretries == 1 broken=true
        nretries = test_status(:PUT, 504)
        @test nretries == 1 broken=true
    end
end
=======

    @testset "multiple start" begin
        config = RustStoreConfig(5, 5)
        res = @ccall ObjectStore.rust_lib.start(config::RustStoreConfig)::Cint
        @test res == 1 # Rust CResult::Error
    end
end # @testitem
>>>>>>> 083b7cd7
<|MERGE_RESOLUTION|>--- conflicted
+++ resolved
@@ -144,7 +144,12 @@
             @test occursin("Connection refused", e.msg)
         end
     end
-<<<<<<< HEAD
+
+    @testset "multiple start" begin
+        config = RustStoreConfig(5, 5)
+        res = @ccall ObjectStore.rust_lib.start(config::RustStoreConfig)::Cint
+        @test res == 1 # Rust CResult::Error
+    end
 end # @testitem
 
 @testitem "BlobStorage retries" setup=[InitializeRustStore] begin
@@ -283,13 +288,4 @@
         nretries = test_status(:PUT, 504)
         @test nretries == 1 broken=true
     end
-end
-=======
-
-    @testset "multiple start" begin
-        config = RustStoreConfig(5, 5)
-        res = @ccall ObjectStore.rust_lib.start(config::RustStoreConfig)::Cint
-        @test res == 1 # Rust CResult::Error
-    end
-end # @testitem
->>>>>>> 083b7cd7
+end