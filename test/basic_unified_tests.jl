--- conflicted
+++ resolved
@@ -1,9 +1,6 @@
 @testsetup module ReadWriteCases
-<<<<<<< HEAD
-import RustyObjectStore
-using RustyObjectStore: get_object!, put_object, delete_object, AbstractConfig
-=======
-using RustyObjectStore: get_object!, put_object, get_object_stream, put_object_stream, AbstractConfig
+using RustyObjectStore: get_object!, put_object, get_object_stream, put_object_stream,
+    AbstractConfig, delete_object
 using CodecZlib
 using RustyObjectStore
 
@@ -270,7 +267,6 @@
         filedata = read(io)
         @test length(filedata) == length(codeunits(multicsv))
         close(io)
->>>>>>> 53754361
 
         @test buffer == codeunits(multicsv)
 
